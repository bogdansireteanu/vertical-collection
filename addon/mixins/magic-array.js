import Ember from "ember";
import SmartObjectProxy from "../utils/smart-object-proxy";

const {
  computed
  } = Ember;

function computeProxiedArray() {

  var proxied = this.get(this.get('_proxyContentFrom'));
  var key = this.get('keyForId');
  var content = this.get('__proxiedContent');
  var newLength;
  var newObjects = [];

  // play nice with arrays that are already proxied
  // TODO this seems to cause recalculations when ember-data swaps outs the array
  if (proxied.get('content')) {
    proxied = proxied.get('content');
  }

  this.beginPropertyChanges();

  // create a new array object if we don't have one yet
  if (proxied) {

<<<<<<< HEAD
    // handle additions to the beginning of the array
    if (this._changeIsPrepend(proxied, content, key)) {
=======
    var proxied = this.get('contentToProxy');
    var key = this.get('keyForId');
    var prop = this.get('__proxyContentTo');
    var content;
    var newLength;
    var newObjects = [];
    var diff;
>>>>>>> c6457096

      newLength = Ember.get(proxied, 'length');
      var i = 0;
      var diff = newLength - content.get('length');
      for (i = 0; i < diff; i++) {
        newObjects.push(SmartObjectProxy.create({content: proxied[i], __indexPath: key}));
      }
      if (newObjects.length) {
        content.replace(0, 0, newObjects);
      }

      // handle additions and inline changes
    } else {

      proxied.forEach(function(item, index) {
        var proxiedObject = content.objectAt(index);
        if (proxiedObject) {
          proxiedObject.__update(item);
        } else {
          newObjects.push(SmartObjectProxy.create({content: item, __indexPath: key}));
        }
      });

      if (newObjects.length) {
        content.pushObjects(newObjects);
      }

    }

<<<<<<< HEAD
  }
=======
        newLength = Ember.get(proxied, 'length');
        var i = 0;
        diff = newLength - content.get('length');
        for (i = 0; i < diff; i++) {
          newObjects.push(SmartObjectProxy.create({content: proxied[i], __indexPath: key}));
        }
        if (newObjects.length) {
          content.replace(0, 0, newObjects);
        }
>>>>>>> c6457096

  newLength = proxied ? Ember.get(proxied, 'length') : 0;

  if (newLength < content.get('length')) {
    var diff = content.get('length') - newLength;
    content.removeAt(newLength, diff);
  }

  this.endPropertyChanges();

  return content;

<<<<<<< HEAD
}
=======
    if (newLength < content.get('length')) {
      diff = content.get('length') - newLength;
      content.removeAt(newLength, diff);
    }
>>>>>>> c6457096

var Mixin = Ember.Mixin.create({

  keyForId: null,

  _proxyContentTo: 'content',
  _proxyContentFrom: 'contentToProxy',

  __proxiedContent: null,

  _changeIsPrepend: function(newArray, proxiedArray, key) {

    var lengthDifference = proxiedArray.get('length') - Ember.get(newArray, 'length');

    // if either array is empty or the new array is not longer, do not treat as prepend
    if (!proxiedArray.get('length') || !Ember.get(newArray, 'length') || lengthDifference >= 0) {
      return false;
    }

    // if the object at the right key is the same, this is a prepend
    var oldInitialItem = proxiedArray.objectAt(0).get('__key');

    var newInitialItem = Ember.get(newArray[-lengthDifference], key);
    return oldInitialItem === newInitialItem;

  },

  init: function() {
    this._super.apply(this, arguments);

    var source = this.get('_proxyContentFrom');
    var dest = this.get('_proxyContentTo');
    this.set('__proxiedContent', Ember.ArrayProxy.create({ content: Ember.A() }));

    this[dest] = computed(source, source + '.@each', computeProxiedArray);

    //trigger first computation
    // TODO is this trigger still necessary
    this.get(dest);
  }

});

export default Mixin;<|MERGE_RESOLUTION|>--- conflicted
+++ resolved
@@ -12,6 +12,7 @@
   var content = this.get('__proxiedContent');
   var newLength;
   var newObjects = [];
+  var diff;
 
   // play nice with arrays that are already proxied
   // TODO this seems to cause recalculations when ember-data swaps outs the array
@@ -24,22 +25,12 @@
   // create a new array object if we don't have one yet
   if (proxied) {
 
-<<<<<<< HEAD
     // handle additions to the beginning of the array
     if (this._changeIsPrepend(proxied, content, key)) {
-=======
-    var proxied = this.get('contentToProxy');
-    var key = this.get('keyForId');
-    var prop = this.get('__proxyContentTo');
-    var content;
-    var newLength;
-    var newObjects = [];
-    var diff;
->>>>>>> c6457096
 
       newLength = Ember.get(proxied, 'length');
       var i = 0;
-      var diff = newLength - content.get('length');
+      diff = newLength - content.get('length');
       for (i = 0; i < diff; i++) {
         newObjects.push(SmartObjectProxy.create({content: proxied[i], __indexPath: key}));
       }
@@ -65,24 +56,12 @@
 
     }
 
-<<<<<<< HEAD
   }
-=======
-        newLength = Ember.get(proxied, 'length');
-        var i = 0;
-        diff = newLength - content.get('length');
-        for (i = 0; i < diff; i++) {
-          newObjects.push(SmartObjectProxy.create({content: proxied[i], __indexPath: key}));
-        }
-        if (newObjects.length) {
-          content.replace(0, 0, newObjects);
-        }
->>>>>>> c6457096
 
   newLength = proxied ? Ember.get(proxied, 'length') : 0;
 
   if (newLength < content.get('length')) {
-    var diff = content.get('length') - newLength;
+    diff = content.get('length') - newLength;
     content.removeAt(newLength, diff);
   }
 
@@ -90,14 +69,7 @@
 
   return content;
 
-<<<<<<< HEAD
 }
-=======
-    if (newLength < content.get('length')) {
-      diff = content.get('length') - newLength;
-      content.removeAt(newLength, diff);
-    }
->>>>>>> c6457096
 
 var Mixin = Ember.Mixin.create({
 
